// Copyright 2016 The Noise-rs Developers.
//
// Licensed under the Apache License, Version 2.0 (the "License");
// you may not use this file except in compliance with the License.
// You may obtain a copy of the License at
//
//     http://www.apache.org/licenses/LICENSE-2.0
//
// Unless required by applicable law or agreed to in writing, software
// distributed under the License is distributed on an "AS IS" BASIS,
// WITHOUT WARRANTIES OR CONDITIONS OF ANY KIND, either express or implied.
// See the License for the specific language governing permissions and
// limitations under the License.

//! An example of using perlin noise

extern crate noise;

use noise::{RangeFunction, Worley};

mod debug;

fn main() {
<<<<<<< HEAD
    debug::render_noise_module3("worley-linear.png", Worley::new(), 1024, 1024, 50);
    debug::render_noise_module3("worley-linear-range.png",
                               Worley::new().enable_range(true),
                               1024,
                               1024,
                               50);
    debug::render_noise_module3("worley-linear-squared.png",
                               Worley::new().set_range_function(RangeFunction::EuclideanSquared),
                               1024,
                               1024,
                               50);
    debug::render_noise_module3("worley-manhattan.png",
                               Worley::new().set_range_function(RangeFunction::Manhattan),
                               1024,
                               1024,
                               50);
    debug::render_noise_module3("worley-manhattan-range.png",
                               Worley::new()
=======
    debug::render_noise_module("worley-linear.png", &Worley::new(), 1024, 1024, 50);
    debug::render_noise_module("worley-linear-range.png",
                               &Worley::new().enable_range(true),
                               1024,
                               1024,
                               50);
    debug::render_noise_module("worley-linear-squared.png",
                               &Worley::new().set_range_function(RangeFunction::EuclideanSquared),
                               1024,
                               1024,
                               50);
    debug::render_noise_module("worley-manhattan.png",
                               &Worley::new().set_range_function(RangeFunction::Manhattan),
                               1024,
                               1024,
                               50);
    debug::render_noise_module("worley-manhattan-range.png",
                               &Worley::new()
>>>>>>> f4ed4244
                                   .enable_range(true)
                                   .set_range_function(RangeFunction::Manhattan),
                               1024,
                               1024,
                               50);
<<<<<<< HEAD
    debug::render_noise_module3("worley-chebyshev.png",
                               Worley::new().set_range_function(RangeFunction::Chebyshev),
                               1024,
                               1024,
                               50);
    debug::render_noise_module3("worley-chebyshev-range.png",
                               Worley::new()
=======
    debug::render_noise_module("worley-chebyshev.png",
                               &Worley::new().set_range_function(RangeFunction::Chebyshev),
                               1024,
                               1024,
                               50);
    debug::render_noise_module("worley-chebyshev-range.png",
                               &Worley::new()
>>>>>>> f4ed4244
                                   .enable_range(true)
                                   .set_range_function(RangeFunction::Chebyshev),
                               1024,
                               1024,
                               50);
<<<<<<< HEAD
    debug::render_noise_module3("worley-quadratic.png",
                               Worley::new().set_range_function(RangeFunction::Quadratic),
                               1024,
                               1024,
                               50);
    debug::render_noise_module3("worley-quadratic-range.png",
                               Worley::new()
=======
    debug::render_noise_module("worley-quadratic.png",
                               &Worley::new().set_range_function(RangeFunction::Quadratic),
                               1024,
                               1024,
                               50);
    debug::render_noise_module("worley-quadratic-range.png",
                               &Worley::new()
>>>>>>> f4ed4244
                                   .enable_range(true)
                                   .set_range_function(RangeFunction::Quadratic),
                               1024,
                               1024,
                               50);
}<|MERGE_RESOLUTION|>--- conflicted
+++ resolved
@@ -21,89 +21,48 @@
 mod debug;
 
 fn main() {
-<<<<<<< HEAD
-    debug::render_noise_module3("worley-linear.png", Worley::new(), 1024, 1024, 50);
+    debug::render_noise_module3("worley-linear.png", &Worley::new(), 1024, 1024, 50);
     debug::render_noise_module3("worley-linear-range.png",
-                               Worley::new().enable_range(true),
+                               &Worley::new().enable_range(true),
                                1024,
                                1024,
                                50);
     debug::render_noise_module3("worley-linear-squared.png",
-                               Worley::new().set_range_function(RangeFunction::EuclideanSquared),
+                               &Worley::new().set_range_function(RangeFunction::EuclideanSquared),
                                1024,
                                1024,
                                50);
     debug::render_noise_module3("worley-manhattan.png",
-                               Worley::new().set_range_function(RangeFunction::Manhattan),
+                               &Worley::new().set_range_function(RangeFunction::Manhattan),
                                1024,
                                1024,
                                50);
     debug::render_noise_module3("worley-manhattan-range.png",
-                               Worley::new()
-=======
-    debug::render_noise_module("worley-linear.png", &Worley::new(), 1024, 1024, 50);
-    debug::render_noise_module("worley-linear-range.png",
-                               &Worley::new().enable_range(true),
-                               1024,
-                               1024,
-                               50);
-    debug::render_noise_module("worley-linear-squared.png",
-                               &Worley::new().set_range_function(RangeFunction::EuclideanSquared),
-                               1024,
-                               1024,
-                               50);
-    debug::render_noise_module("worley-manhattan.png",
-                               &Worley::new().set_range_function(RangeFunction::Manhattan),
-                               1024,
-                               1024,
-                               50);
-    debug::render_noise_module("worley-manhattan-range.png",
                                &Worley::new()
->>>>>>> f4ed4244
                                    .enable_range(true)
                                    .set_range_function(RangeFunction::Manhattan),
                                1024,
                                1024,
                                50);
-<<<<<<< HEAD
     debug::render_noise_module3("worley-chebyshev.png",
-                               Worley::new().set_range_function(RangeFunction::Chebyshev),
+                               &Worley::new().set_range_function(RangeFunction::Chebyshev),
                                1024,
                                1024,
                                50);
     debug::render_noise_module3("worley-chebyshev-range.png",
-                               Worley::new()
-=======
-    debug::render_noise_module("worley-chebyshev.png",
-                               &Worley::new().set_range_function(RangeFunction::Chebyshev),
-                               1024,
-                               1024,
-                               50);
-    debug::render_noise_module("worley-chebyshev-range.png",
                                &Worley::new()
->>>>>>> f4ed4244
                                    .enable_range(true)
                                    .set_range_function(RangeFunction::Chebyshev),
                                1024,
                                1024,
                                50);
-<<<<<<< HEAD
     debug::render_noise_module3("worley-quadratic.png",
-                               Worley::new().set_range_function(RangeFunction::Quadratic),
+                               &Worley::new().set_range_function(RangeFunction::Quadratic),
                                1024,
                                1024,
                                50);
     debug::render_noise_module3("worley-quadratic-range.png",
-                               Worley::new()
-=======
-    debug::render_noise_module("worley-quadratic.png",
-                               &Worley::new().set_range_function(RangeFunction::Quadratic),
-                               1024,
-                               1024,
-                               50);
-    debug::render_noise_module("worley-quadratic-range.png",
                                &Worley::new()
->>>>>>> f4ed4244
                                    .enable_range(true)
                                    .set_range_function(RangeFunction::Quadratic),
                                1024,
