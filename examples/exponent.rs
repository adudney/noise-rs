--- conflicted
+++ resolved
@@ -21,13 +21,8 @@
 fn main() {
     let perlin = Perlin::new();
 
-<<<<<<< HEAD
     debug::render_noise_module3("exponent.png",
-                               Exponent::new(perlin).set_exponent(3.0),
-=======
-    debug::render_noise_module("exponent.png",
                                &Exponent::new(&perlin).set_exponent(3.0),
->>>>>>> f4ed4244
                                1024,
                                1024,
                                100);
