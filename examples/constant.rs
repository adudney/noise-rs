// Copyright 2015 The Noise-rs Developers.
//
// Licensed under the Apache License, Version 2.0 (the "License");
// you may not use this file except in compliance with the License.
// You may obtain a copy of the License at
//
//     http://www.apache.org/licenses/LICENSE-2.0
//
// Unless required by applicable law or agreed to in writing, software
// distributed under the License is distributed on an "AS IS" BASIS,
// WITHOUT WARRANTIES OR CONDITIONS OF ANY KIND, either express or implied.
// See the License for the specific language governing permissions and
// limitations under the License.

//! An example of generating constant valued noise

extern crate noise;

use noise::Constant;

mod debug;

fn main() {
<<<<<<< HEAD
    debug::render_noise_module3("constant1.png", Constant::new(-1.0), 1024, 1024, 1);
    debug::render_noise_module3("constant2.png", Constant::new(0.0), 1024, 1024, 1);
    debug::render_noise_module3("constant3.png", Constant::new(1.0), 1024, 1024, 1);
=======
    debug::render_noise_module("constant1.png", &Constant::new(-1.0), 1024, 1024, 1);
    debug::render_noise_module("constant2.png", &Constant::new(0.0), 1024, 1024, 1);
    debug::render_noise_module("constant3.png", &Constant::new(1.0), 1024, 1024, 1);
>>>>>>> f4ed4244
}<|MERGE_RESOLUTION|>--- conflicted
+++ resolved
@@ -21,13 +21,7 @@
 mod debug;
 
 fn main() {
-<<<<<<< HEAD
-    debug::render_noise_module3("constant1.png", Constant::new(-1.0), 1024, 1024, 1);
-    debug::render_noise_module3("constant2.png", Constant::new(0.0), 1024, 1024, 1);
-    debug::render_noise_module3("constant3.png", Constant::new(1.0), 1024, 1024, 1);
-=======
-    debug::render_noise_module("constant1.png", &Constant::new(-1.0), 1024, 1024, 1);
-    debug::render_noise_module("constant2.png", &Constant::new(0.0), 1024, 1024, 1);
-    debug::render_noise_module("constant3.png", &Constant::new(1.0), 1024, 1024, 1);
->>>>>>> f4ed4244
+    debug::render_noise_module3("constant1.png", &Constant::new(-1.0), 1024, 1024, 1);
+    debug::render_noise_module3("constant2.png", &Constant::new(0.0), 1024, 1024, 1);
+    debug::render_noise_module3("constant3.png", &Constant::new(1.0), 1024, 1024, 1);
 }