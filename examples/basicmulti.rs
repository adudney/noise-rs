--- conflicted
+++ resolved
@@ -21,9 +21,5 @@
 mod debug;
 
 fn main() {
-<<<<<<< HEAD
-    debug::render_noise_module3("basicmulti.png", BasicMulti::new(), 1024, 1024, 100);
-=======
-    debug::render_noise_module("basicmulti.png", &BasicMulti::new(), 1024, 1024, 100);
->>>>>>> f4ed4244
+    debug::render_noise_module3("basicmulti.png", &BasicMulti::new(), 1024, 1024, 100);
 }