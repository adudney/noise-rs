// Copyright 2016 The Noise-rs Developers.
//
// Licensed under the Apache License, Version 2.0 (the "License");
// you may not use this file except in compliance with the License.
// You may obtain a copy of the License at
//
//     http://www.apache.org/licenses/LICENSE-2.0
//
// Unless required by applicable law or agreed to in writing, software
// distributed under the License is distributed on an "AS IS" BASIS,
// WITHOUT WARRANTIES OR CONDITIONS OF ANY KIND, either express or implied.
// See the License for the specific language governing permissions and
// limitations under the License.

extern crate noise;

use noise::{Abs, Invert, Perlin};

mod debug;

fn main() {
    let perlin = Perlin::new();
    let abs = Abs::new(&perlin);

<<<<<<< HEAD
    debug::render_noise_module3("invert.png", Invert::new(abs), 1024, 1024, 100);
=======
    debug::render_noise_module("invert.png", &Invert::new(&abs), 1024, 1024, 100);
>>>>>>> f4ed4244
}<|MERGE_RESOLUTION|>--- conflicted
+++ resolved
@@ -22,9 +22,5 @@
     let perlin = Perlin::new();
     let abs = Abs::new(&perlin);
 
-<<<<<<< HEAD
-    debug::render_noise_module3("invert.png", Invert::new(abs), 1024, 1024, 100);
-=======
-    debug::render_noise_module("invert.png", &Invert::new(&abs), 1024, 1024, 100);
->>>>>>> f4ed4244
+    debug::render_noise_module3("invert.png", &Invert::new(&abs), 1024, 1024, 100);
 }