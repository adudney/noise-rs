// Copyright 2016 The Noise-rs Developers.
//
// Licensed under the Apache License, Version 2.0 (the "License");
// you may not use this file except in compliance with the License.
// You may obtain a copy of the License at
//
//     http://www.apache.org/licenses/LICENSE-2.0
//
// Unless required by applicable law or agreed to in writing, software
// distributed under the License is distributed on an "AS IS" BASIS,
// WITHOUT WARRANTIES OR CONDITIONS OF ANY KIND, either express or implied.
// See the License for the specific language governing permissions and
// limitations under the License.

extern crate noise;

use noise::{Terrace, Perlin};

mod debug;

fn main() {
    let perlin = Perlin::new();
    let terrace = Terrace::new(&perlin)
        .add_control_point(-1.0)
        .add_control_point(-0.5)
        .add_control_point(0.1)
        .add_control_point(1.0);

<<<<<<< HEAD
    debug::render_noise_module3("terrace.png", terrace, 1024, 1024, 100);
=======
    debug::render_noise_module("terrace.png", &terrace, 1024, 1024, 100);
>>>>>>> f4ed4244

    let terrace_inverted = Terrace::new(&perlin)
        .add_control_point(-1.0)
        .add_control_point(-0.5)
        .add_control_point(0.1)
        .add_control_point(1.0)
        .invert_terraces(true);

<<<<<<< HEAD
    debug::render_noise_module3("terrace_inverted.png", terrace_inverted, 1024, 1024, 100);
=======
    debug::render_noise_module("terrace_inverted.png", &terrace_inverted, 1024, 1024, 100);
>>>>>>> f4ed4244

}<|MERGE_RESOLUTION|>--- conflicted
+++ resolved
@@ -26,11 +26,7 @@
         .add_control_point(0.1)
         .add_control_point(1.0);
 
-<<<<<<< HEAD
-    debug::render_noise_module3("terrace.png", terrace, 1024, 1024, 100);
-=======
-    debug::render_noise_module("terrace.png", &terrace, 1024, 1024, 100);
->>>>>>> f4ed4244
+    debug::render_noise_module3("terrace.png", &terrace, 1024, 1024, 100);
 
     let terrace_inverted = Terrace::new(&perlin)
         .add_control_point(-1.0)
@@ -39,10 +35,6 @@
         .add_control_point(1.0)
         .invert_terraces(true);
 
-<<<<<<< HEAD
-    debug::render_noise_module3("terrace_inverted.png", terrace_inverted, 1024, 1024, 100);
-=======
-    debug::render_noise_module("terrace_inverted.png", &terrace_inverted, 1024, 1024, 100);
->>>>>>> f4ed4244
+    debug::render_noise_module3("terrace_inverted.png", &terrace_inverted, 1024, 1024, 100);
 
 }