--- conflicted
+++ resolved
@@ -22,9 +22,5 @@
     let perlin1 = Perlin::new();
     let perlin2 = Perlin::new().set_seed(1);
 
-<<<<<<< HEAD
-    debug::render_noise_module3("power.png", Power::new(perlin1, perlin2), 1024, 1024, 100);
-=======
-    debug::render_noise_module("power.png", &Power::new(&perlin1, &perlin2), 1024, 1024, 100);
->>>>>>> f4ed4244
+    debug::render_noise_module3("power.png", &Power::new(&perlin1, &perlin2), 1024, 1024, 100);
 }