--- conflicted
+++ resolved
@@ -21,11 +21,6 @@
 mod debug;
 
 fn main() {
-<<<<<<< HEAD
-    debug::render_noise_module3("perlin.png", Perlin::new(), 1024, 1024, 50);
-    debug::render_noise_module3("perlin_seeded.png", Perlin::new().set_seed(1), 1024, 1024, 50);
-=======
-    debug::render_noise_module("perlin1.png", &Perlin::new(), 1024, 1024, 50);
-    debug::render_noise_module("perlin2.png", &Perlin::new().set_seed(1), 1024, 1024, 50);
->>>>>>> f4ed4244
+    debug::render_noise_module3("perlin1.png", &Perlin::new(), 1024, 1024, 50);
+    debug::render_noise_module3("perlin2.png", &Perlin::new().set_seed(1), 1024, 1024, 50);
 }